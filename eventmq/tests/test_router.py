--- conflicted
+++ resolved
@@ -405,7 +405,6 @@
             queue1_id: [(10, worker1_id, ), ]
         }
 
-<<<<<<< HEAD
         self.router.workers = {
             worker1_id: {
                 'queues': [(10, queue1_id), ],
@@ -431,9 +430,6 @@
 
     def test_clean_up_dead_workers(self):
         worker1_id = 'w1'
-=======
-    def test_get_available_worker(self):
->>>>>>> 3cd64ef4
         worker2_id = 'w2'
         worker3_id = 'w3'
 
@@ -448,7 +444,6 @@
         conf.HEARTBEAT_TIMEOUT = 1
 
         self.router.queues = {
-<<<<<<< HEAD
             queue1_id: [(10, worker1_id), (0, worker2_id)],
             queue2_id: [(10, worker3_id), (10, worker2_id)],
         }
@@ -461,13 +456,7 @@
                 'available_slots': 0,
             },
             # below the timeout
-=======
-            queue1_id: EMQdeque(initial=[(10, worker3_id), (0, worker2_id)]),
-            queue2_id: EMQdeque(initial=[(10, worker2_id)]),
-        }
-
-        self.router.workers = {
->>>>>>> 3cd64ef4
+
             worker2_id: {
                 'queues': [(10, queue2_id), (0, queue1_id)],
                 'hb': 0,
@@ -475,7 +464,6 @@
             },
             # below the timeout and a queue missing from self.router.queues
             worker3_id: {
-<<<<<<< HEAD
                 'queues': [(10, queue2_id), (3, nonexistent_queue1)],
                 'hb': 0,
                 'available_slots': 0,
@@ -483,30 +471,6 @@
         }
 
         self.router.clean_up_dead_workers()
-=======
-                'queues': (queue1_id,),
-                'available_slots': 1,
-            },
-        }
-
-        # worker1 has no available slots.
-        check1 = self.router.get_available_worker(queue_name=queue2_id)
-        self.assertEqual(worker2_id, check1)
-        self.assertEqual(self.router.workers[worker2_id]['available_slots'], 1)
-
-        check2 = self.router.get_available_worker(queue_name=queue1_id)
-        self.assertEqual(worker3_id, check2)
-        self.assertEqual(self.router.workers[worker3_id]['available_slots'], 1)
-
-        self.router.workers[worker3_id]['available_slots'] = 0
-
-        check3 = self.router.get_available_worker(queue_name=queue1_id)
-        self.assertEqual(worker2_id, check3)
-        self.assertEqual(self.router.workers[worker2_id]['available_slots'], 1)
-
-    def test_requeue_worker(self):
-        worker_id = 'w1'
->>>>>>> 3cd64ef4
 
         self.assertIn(worker1_id, self.router.workers)
         self.assertNotIn(worker2_id, self.router.workers)
