--- conflicted
+++ resolved
@@ -4,8 +4,4 @@
 
 if __name__ == "__main__":
     s = Scheduler()
-<<<<<<< HEAD
-    s.start(addr='tcp://127.0.0.1:47290')
-=======
-    s.scheduler_main()
->>>>>>> 9b1271db
+    s.scheduler_main()